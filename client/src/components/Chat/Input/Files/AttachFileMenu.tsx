--- conflicted
+++ resolved
@@ -1,9 +1,5 @@
 import React, { useRef, useState, useMemo } from 'react';
 import { useRecoilState } from 'recoil';
-<<<<<<< HEAD
-import { FileSearch, TerminalSquareIcon, FileType2Icon } from 'lucide-react';
-import { EToolResources, EModelEndpoint, defaultAgentCapabilities } from 'librechat-data-provider';
-=======
 import * as Ariakit from '@ariakit/react';
 import {
   FileSearch,
@@ -18,7 +14,6 @@
   defaultAgentCapabilities,
   isDocumentSupportedProvider,
 } from 'librechat-data-provider';
->>>>>>> 36f0365f
 import {
   FileUpload,
   TooltipAnchor,
@@ -116,10 +111,6 @@
   };
 
   const dropdownItems = useMemo(() => {
-<<<<<<< HEAD
-    const createMenuItems = (onAction: (isImage?: boolean) => void) => {
-      const items: MenuItemProps[] = [];
-=======
     const createMenuItems = (
       onAction: (fileType?: 'image' | 'document' | 'multimodal' | 'google_multimodal') => void,
     ) => {
@@ -148,7 +139,6 @@
           icon: <ImageUpIcon className="icon-md" />,
         });
       }
->>>>>>> 36f0365f
 
       if (capabilities.contextEnabled) {
         items.push({
